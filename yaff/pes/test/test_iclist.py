--- conflicted
+++ resolved
@@ -106,10 +106,7 @@
     theta = iclist.ictab[0]['value']
     assert np.isfinite(theta)
 
-<<<<<<< HEAD
-=======
-
->>>>>>> 8d33b9c0
+
 def test_iclist_peroxide_dihedral_cos():
     number_of_tests=50
     for i in xrange(number_of_tests):
